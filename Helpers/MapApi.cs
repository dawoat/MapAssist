﻿/**
 *   Copyright (C) 2021 okaygo
 *
 *   https://github.com/misterokaygo/MapAssist/
 *
 *  This program is free software: you can redistribute it and/or modify
 *  it under the terms of the GNU General Public License as published by
 *  the Free Software Foundation, either version 3 of the License, or
 *  (at your option) any later version.
 *
 *  This program is distributed in the hope that it will be useful,
 *  but WITHOUT ANY WARRANTY; without even the implied warranty of
 *  MERCHANTABILITY or FITNESS FOR A PARTICULAR PURPOSE.  See the
 *  GNU General Public License for more details.
 *
 *  You should have received a copy of the GNU General Public License
 *  along with this program.  If not, see <https://www.gnu.org/licenses/>.
 **/

using MapAssist.Settings;
using MapAssist.Types;
using Microsoft.Win32;
using Newtonsoft.Json;
using Newtonsoft.Json.Linq;
using System;
using System.Collections.Concurrent;
using System.Collections.Generic;
using System.Diagnostics;
using System.IO;
using System.Linq;
using System.Runtime.InteropServices;
using System.Text;
using System.Threading;
using System.Threading.Tasks;
using System.Windows.Forms;
using Path = System.IO.Path;

#pragma warning disable 649

namespace MapAssist.Helpers
{
    public class MapApi
    {
        private static readonly NLog.Logger _log = NLog.LogManager.GetCurrentClassLogger();
        private static Process _pipeClient;
        private static readonly object _pipeRequestLock = new object();
        private const string _procName = "MAServer.exe";

        private readonly ConcurrentDictionary<Area, AreaData> _cache;
        private Difficulty _difficulty;
        private uint _mapSeed;

<<<<<<< HEAD
=======
        private static int trailingSlash = -1; // -1 = Still trying to figure out, 0 = remove trailing slash, 1 = required trailing slash
        private static int trailingSlashTry = 0; // Which trailing slash preference to try

>>>>>>> 0e5f2f08
        private static readonly Dictionary<string, uint> GameCRC32 = new Dictionary<string, uint> {
            {"1.11a", 0xf44cd0cf },
            {"1.11b", 0x8fd3f392 },
            {"1.12a", 0xab566eaa },
            {"1.13c", 0xea2f0e6e },
            {"1.13d", 0xb3d69c47 },
        };
        private static readonly Dictionary<string, uint> StormCRC32 = new Dictionary<string, uint> {
            {"1.11a", 0x9f06891d },
            {"1.11b", 0xb6390775 },
            {"1.12a", 0xe5b0f351 },
            {"1.13c", 0x5711a8b4 },
            {"1.13d", 0xbdb6784e }
        };

        public static bool StartPipedChild()
        {
            // We have an exclusive lock on the MA process.
            // So we can kill off any previously lingering map servers
            // in case we had a weird shutdown that didn't clean up appropriately.
            StopPipeServers();

            var procFile = Path.Combine(Environment.CurrentDirectory, _procName);
            if (!File.Exists(procFile))
            {
                throw new Exception("Unable to start map server. Check Anti Virus settings.");
            }

            var path = FindD2();
<<<<<<< HEAD
            if (path == null)
            {
                return false;
=======

            if (trailingSlash == 0 || trailingSlashTry == 0) // Remove trailing slash
            {
                path = path.TrimEnd('\\');
            }
            else if (trailingSlash == 1 || trailingSlashTry == 1) // Require trailing slash
            {
                path = path.TrimEnd('\\') + "\\";
>>>>>>> 0e5f2f08
            }

            _pipeClient = new Process();
            _pipeClient.StartInfo.FileName = procFile;
            _pipeClient.StartInfo.Arguments = "\"" + path + "\"";
            _pipeClient.StartInfo.UseShellExecute = false;
            _pipeClient.StartInfo.RedirectStandardOutput = true;
            _pipeClient.StartInfo.RedirectStandardInput = true;
            _pipeClient.StartInfo.RedirectStandardError = true;
            _pipeClient.Start();

            var (startupLength, _) = MapApiRequest().Result;
            _log.Info($"{_procName} has started");
<<<<<<< HEAD

            return startupLength == 0;
        }

        private static string FindD2()
        {
            var providedPath = MapAssistConfiguration.Loaded.D2Path;
            if (!string.IsNullOrEmpty(providedPath))
            {
                if (Path.HasExtension(providedPath))
                {
                    var config1 = new ConfigEditor();
                    MessageBox.Show("Provided D2 path is not set to a directory." + Environment.NewLine + "Please provide a path to a D2 LoD 1.13c installation and restart MapAssist.");
                    config1.ShowDialog();
                    return null;
                }

                if (IsValidD2Path(providedPath))
                {
                    _log.Info("User provided D2 path is valid");
                    return providedPath;
                }

                var config = new ConfigEditor();
                _log.Info("User provided D2 path is invalid");
                MessageBox.Show("Provided D2 path is not the correct version." + Environment.NewLine + "Please provide a path to a D2 LoD 1.13c installation and restart MapAssist.");
                config.ShowDialog();
                return null;
            }

            var installPath = Registry.GetValue("HKEY_CURRENT_USER\\SOFTWARE\\Blizzard Entertainment\\Diablo II", "InstallPath", "INVALID") as string;
            if (installPath == "INVALID" || !IsValidD2Path(installPath))
            {
                _log.Info("Registry-provided D2 path not found or invalid");
                MessageBox.Show("Unable to automatically locate D2 installation." + Environment.NewLine + "Please provide a path to a D2 LoD 1.13c installation and restart MapAssist.");
                var config = new ConfigEditor();
                config.ShowDialog();
                return null;
            }

            _log.Info("Registry-provided D2 path is valid");
            return installPath;
        }

        private static bool IsValidD2Path(string path)
        {
            try
            {
                var gamePath = Path.Combine(path, "game.exe");
                if (File.Exists(gamePath))
                {
                    var fileChecksum = Files.Checksum.FileChecksum(gamePath);
                    foreach(KeyValuePair<string, uint> kvp in GameCRC32)
                    {
                        var allowedChecksum = kvp.Value;
                        if (fileChecksum == allowedChecksum)
                        {
                            _log.Info("Valid D2 version identified by Game.exe - v" + kvp.Key);
                            return true;
                        }
                    }
                } else
                {
                    gamePath = Path.Combine(path, "storm.dll");
                    if (File.Exists(gamePath))
                    {
                        var fileChecksum = Files.Checksum.FileChecksum(gamePath);
                        foreach (KeyValuePair<string, uint> kvp in StormCRC32)
                        {
                            var allowedChecksum = kvp.Value;
                            if (fileChecksum == allowedChecksum)
                            {
                                _log.Info("Valid D2 version identified by Storm.dll - v" + kvp.Key);
                                return true;
                            }
                        }
                    }
                }
                return false;
            }
            catch (Exception)
            {
                return false;
            }
        }

        private static async Task<(uint, string)> MapApiRequest(byte[] writeBytes = null, int timeout = 1000)
        {
            if (disposed || _pipeClient.HasExited)
            {
                return (0, null);
            }

            var pipeInput = _pipeClient.StandardInput;
            var pipeOutput = _pipeClient.StandardOutput;

            Func<int, Task<byte[]>> ReadBytes = async (readBytesLength) =>
            {
                var data = new byte[0];
                var cts = new CancellationTokenSource(timeout);

                while (!disposed && !_pipeClient.HasExited && !cts.IsCancellationRequested && data.Length < readBytesLength)
                {
                    var tryReadLength = readBytesLength - data.Length;
                    var chunk = new byte[tryReadLength];
                    var dataReadLength = await pipeOutput.BaseStream.ReadAsync(chunk, 0, tryReadLength, cts.Token);

                    data = Combine(data, chunk.Take(dataReadLength).ToArray());
                }

                var response = !disposed && !_pipeClient.HasExited && !cts.IsCancellationRequested ? data : null;
                cts.Dispose();
                return response;
            };

            Func<int, Task<byte[]>> TryReadBytes = async (readBytesLength) =>
            {
                var task = ReadBytes(readBytesLength);
                var result = await Task.WhenAny(task, Task.Delay(timeout));
                if (result == task)
                {
                    return await task;
                }
                else
                {
                    return null;
                }
            };

            if (writeBytes != null)
            {
                pipeInput.BaseStream.Write(writeBytes, 0, writeBytes.Length);
                pipeInput.BaseStream.Flush();
            }

            var readLength = await TryReadBytes(4);
            if (readLength == null) return (0, null);
            var length = BitConverter.ToUInt32(readLength, 0);

            if (length == 0)
            {
                return (0, null);
            }

            string json = null;
            JObject jsonObj;
            try
=======

            return startupLength == 0;
        }

        private static string FindD2()
        {
            var providedPath = MapAssistConfiguration.Loaded.D2Path;
            if (!string.IsNullOrEmpty(providedPath))
>>>>>>> 0e5f2f08
            {
                _log.Info($"Reading {length} bytes from {_procName}");
                var readJson = await TryReadBytes((int)length);
                if (readJson == null) return (0, null);
                json = Encoding.UTF8.GetString(readJson);
                if (string.IsNullOrWhiteSpace(json))
                {
                    return (length, null);
                }
                jsonObj = JObject.Parse(json);
            }
            catch (Exception e)
            {
                _log.Error(e);
                _log.Error(e, "Unable to parse JSON data from map server.");
                if (!string.IsNullOrWhiteSpace(json))
                {
                    _log.Error(json);
                }

                return (length, null);
            }
<<<<<<< HEAD

            if (jsonObj.ContainsKey("error"))
=======

            var installPath = Registry.GetValue("HKEY_CURRENT_USER\\SOFTWARE\\Blizzard Entertainment\\Diablo II", "InstallPath", "INVALID") as string;
            if (installPath == "INVALID" || !IsValidD2Path(installPath))
            {
                _log.Info("Registry-provided D2 path not found or invalid");
                throw new Exception("Unable to automatically locate D2 installation. Please provide path manually in the config at `D2Path`.");
            }

            _log.Info("Registry-provided D2 path is valid");
            return installPath;
        }

        private static bool IsValidD2Path(string path)
        {
            try
            {
                var gamePath = Path.Combine(path, "game.exe");
                if (File.Exists(gamePath))
                {
                    var fileChecksum = Files.Checksum.FileChecksum(gamePath);
                    foreach(KeyValuePair<string, uint> kvp in GameCRC32)
                    {
                        var allowedChecksum = kvp.Value;
                        if (fileChecksum == allowedChecksum)
                        {
                            _log.Info("Valid D2 version identified by Game.exe - v" + kvp.Key);
                            return true;
                        }
                    }
                } else
                {
                    gamePath = Path.Combine(path, "storm.dll");
                    if (File.Exists(gamePath))
                    {
                        var fileChecksum = Files.Checksum.FileChecksum(gamePath);
                        foreach (KeyValuePair<string, uint> kvp in StormCRC32)
                        {
                            var allowedChecksum = kvp.Value;
                            if (fileChecksum == allowedChecksum)
                            {
                                _log.Info("Valid D2 version identified by Storm.dll - v" + kvp.Key);
                                return true;
                            }
                        }
                    }
                }
                return false;
            }
            catch (Exception)
>>>>>>> 0e5f2f08
            {
                _log.Error(jsonObj["error"].ToString());
                return (length, null);
            }

            return (length, json);
        }

        private static async Task<(uint, string)> MapApiRequest(byte[] writeBytes = null, int timeout = 1000)
        {
            if (disposed || _pipeClient.HasExited)
            {
                return (0, null);
            }

            var pipeInput = _pipeClient.StandardInput;
            var pipeOutput = _pipeClient.StandardOutput;

            Func<int, Task<byte[]>> ReadBytes = async (readBytesLength) =>
            {
                var data = new byte[0];
                var cts = new CancellationTokenSource(timeout);

                while (!disposed && !_pipeClient.HasExited && !cts.IsCancellationRequested && data.Length < readBytesLength)
                {
                    var tryReadLength = readBytesLength - data.Length;
                    var chunk = new byte[tryReadLength];
                    var dataReadLength = await pipeOutput.BaseStream.ReadAsync(chunk, 0, tryReadLength, cts.Token);

                    data = Combine(data, chunk.Take(dataReadLength).ToArray());
                }

                var response = !disposed && !_pipeClient.HasExited && !cts.IsCancellationRequested ? data : null;
                cts.Dispose();
                return response;
            };

            Func<int, Task<byte[]>> TryReadBytes = async (readBytesLength) =>
            {
                var task = ReadBytes(readBytesLength);
                var result = await Task.WhenAny(task, Task.Delay(timeout));
                if (result == task)
                {
                    return await task;
                }
                else
                {
                    return null;
                }
            };

            if (writeBytes != null)
            {
                pipeInput.BaseStream.Write(writeBytes, 0, writeBytes.Length);
                pipeInput.BaseStream.Flush();
            }

            var readLength = await TryReadBytes(4);
            if (readLength == null) return (0, null);
            var length = BitConverter.ToUInt32(readLength, 0);

            if (length == 0)
            {
                return (0, null);
            }

            if (length == uint.MaxValue) // Try a different trailing slash logic
            {
                trailingSlashTry++;
            }
            else if (length > 0) // Trailing slash attempt worked and keep that logic for future requests
            {
                trailingSlash = trailingSlashTry;
            }

            string json = null;
            JObject jsonObj;
            try
            {
                _log.Info($"Reading {length} bytes from {_procName}");
                var readJson = await TryReadBytes((int)length);
                if (readJson == null) return (0, null);
                json = Encoding.UTF8.GetString(readJson);
                if (string.IsNullOrWhiteSpace(json))
                {
                    return (length, null);
                }
                jsonObj = JObject.Parse(json);
            }
            catch (Exception e)
            {
                _log.Error(e);
                _log.Error(e, "Unable to parse JSON data from map server.");
                if (!string.IsNullOrWhiteSpace(json))
                {
                    _log.Error(json);
                }

                return (length, null);
            }

            if (jsonObj.ContainsKey("error"))
            {
                _log.Error(jsonObj["error"].ToString());
                return (length, null);
            }

            return (length, json);
        }

        public MapApi(Difficulty difficulty, uint mapSeed)
        {
            _difficulty = difficulty;
            _mapSeed = mapSeed;

            // Cache for pre-fetching maps for the surrounding areas.
            _cache = new ConcurrentDictionary<Area, AreaData>();
        }

        public AreaData GetMapData(Area area)
        {
            if (!_cache.TryGetValue(area, out AreaData areaData))
            {
                _log.Info($"Requesting map data for {area} ({_mapSeed} seed, {_difficulty} difficulty)");
                areaData = GetMapDataInternal(area);
                _cache[area] = areaData;
            }
            else
            {
                _log.Info($"Cache found for {area}");
            }

            if (areaData != null)
            {
                Area[] adjacentAreas = areaData.AdjacentLevels.Keys.ToArray();

                if (areaData.Area == Area.OuterCloister) adjacentAreas = adjacentAreas.Append(Area.Barracks).ToArray(); // Missing adjacent area
                if (areaData.Area == Area.Barracks) adjacentAreas = adjacentAreas.Append(Area.OuterCloister).ToArray(); // Missing adjacent area

                if (adjacentAreas.Length > 0)
                {
                    _log.Info($"{adjacentAreas.Length} adjacent areas to {area} found");

                    foreach (var adjacentArea in adjacentAreas)
                    {
                        if (!_cache.TryGetValue(adjacentArea, out AreaData adjAreaData))
                        {
                            _log.Info($"Requesting map data for {adjacentArea} ({_mapSeed} seed, {_difficulty} difficulty)");
                            _cache[adjacentArea] = GetMapDataInternal(adjacentArea);
                            areaData.AdjacentAreas[adjacentArea] = _cache[adjacentArea];
                        }
                        else
                        {
                            _log.Info($"Cache found for {adjacentArea}");
                            areaData.AdjacentAreas[adjacentArea] = adjAreaData;
                        }
                    }
                }
                else
                {
                    _log.Info($"No adjacent areas to {area} found");
                }
            }
            else
            {
                _log.Info($"areaData was null on {area}");
            }

            return areaData;
        }

        private AreaData GetMapDataInternal(Area area)
        {
            var req = new Req();
            req.seed = _mapSeed;
            req.difficulty = (uint)_difficulty;
            req.levelId = (uint)area;

            lock (_pipeRequestLock)
            {
                uint length = 0;
                string json = null;
                var retry = false;

                do
                {
                    retry = false;

                    (length, json) = MapApiRequest(ToBytes(req)).Result;

                    if (json == null)
                    {
                        _log.Error($"Unable to load data for {area} from {_procName}, retrying after restarting {_procName}");
                        StartPipedChild();
                        retry = true;
                    }
                } while (retry);

                var rawAreaData = JsonConvert.DeserializeObject<RawAreaData>(json);
                return rawAreaData.ToInternal(area);
            }
        }

        public static byte[] Combine(byte[] first, byte[] second)
        {
            var ret = new byte[first.Length + second.Length];
            Buffer.BlockCopy(first, 0, ret, 0, first.Length);
            Buffer.BlockCopy(second, 0, ret, first.Length, second.Length);
            return ret;
        }

        private static byte[] ToBytes(Req req)
        {
            var size = Marshal.SizeOf(req);
            var arr = new byte[size];

            IntPtr ptr = Marshal.AllocHGlobal(size);
            Marshal.StructureToPtr(req, ptr, true);
            Marshal.Copy(ptr, arr, 0, size);
            Marshal.FreeHGlobal(ptr);
            return arr;
        }

        [StructLayout(LayoutKind.Sequential, Pack = 1)]
        private struct Req
        {
            public uint seed;
            public uint difficulty;
            public uint levelId;
        }

        private static bool disposed = false;
        public static void Dispose()
        {
            if (!disposed)
            {
                disposed = true;
                DisposePipe();
            }
        }

        private static void DisposePipe()
        {
            if (_pipeClient == null)
            {
                return;
            }

            _log.Info("Closing map server");
            if (!_pipeClient.HasExited)
            {
                try { _pipeClient.Kill(); } catch (Exception) { }
                try { _pipeClient.Close(); } catch (Exception) { }
            }
            try { _pipeClient.Dispose(); } catch (Exception) { }

            _pipeClient = null;
        }

        private static void StopPipeServers()
        {
            DisposePipe();

            // Shutdown old running versions of the map server
            var procs = Process.GetProcessesByName(_procName);
            foreach (var proc in procs)
            {
                proc.Kill();
            }
        }
    }
}<|MERGE_RESOLUTION|>--- conflicted
+++ resolved
@@ -50,12 +50,9 @@
         private Difficulty _difficulty;
         private uint _mapSeed;
 
-<<<<<<< HEAD
-=======
         private static int trailingSlash = -1; // -1 = Still trying to figure out, 0 = remove trailing slash, 1 = required trailing slash
         private static int trailingSlashTry = 0; // Which trailing slash preference to try
 
->>>>>>> 0e5f2f08
         private static readonly Dictionary<string, uint> GameCRC32 = new Dictionary<string, uint> {
             {"1.11a", 0xf44cd0cf },
             {"1.11b", 0x8fd3f392 },
@@ -85,11 +82,6 @@
             }
 
             var path = FindD2();
-<<<<<<< HEAD
-            if (path == null)
-            {
-                return false;
-=======
 
             if (trailingSlash == 0 || trailingSlashTry == 0) // Remove trailing slash
             {
@@ -98,7 +90,6 @@
             else if (trailingSlash == 1 || trailingSlashTry == 1) // Require trailing slash
             {
                 path = path.TrimEnd('\\') + "\\";
->>>>>>> 0e5f2f08
             }
 
             _pipeClient = new Process();
@@ -112,7 +103,6 @@
 
             var (startupLength, _) = MapApiRequest().Result;
             _log.Info($"{_procName} has started");
-<<<<<<< HEAD
 
             return startupLength == 0;
         }
@@ -260,170 +250,6 @@
             string json = null;
             JObject jsonObj;
             try
-=======
-
-            return startupLength == 0;
-        }
-
-        private static string FindD2()
-        {
-            var providedPath = MapAssistConfiguration.Loaded.D2Path;
-            if (!string.IsNullOrEmpty(providedPath))
->>>>>>> 0e5f2f08
-            {
-                _log.Info($"Reading {length} bytes from {_procName}");
-                var readJson = await TryReadBytes((int)length);
-                if (readJson == null) return (0, null);
-                json = Encoding.UTF8.GetString(readJson);
-                if (string.IsNullOrWhiteSpace(json))
-                {
-                    return (length, null);
-                }
-                jsonObj = JObject.Parse(json);
-            }
-            catch (Exception e)
-            {
-                _log.Error(e);
-                _log.Error(e, "Unable to parse JSON data from map server.");
-                if (!string.IsNullOrWhiteSpace(json))
-                {
-                    _log.Error(json);
-                }
-
-                return (length, null);
-            }
-<<<<<<< HEAD
-
-            if (jsonObj.ContainsKey("error"))
-=======
-
-            var installPath = Registry.GetValue("HKEY_CURRENT_USER\\SOFTWARE\\Blizzard Entertainment\\Diablo II", "InstallPath", "INVALID") as string;
-            if (installPath == "INVALID" || !IsValidD2Path(installPath))
-            {
-                _log.Info("Registry-provided D2 path not found or invalid");
-                throw new Exception("Unable to automatically locate D2 installation. Please provide path manually in the config at `D2Path`.");
-            }
-
-            _log.Info("Registry-provided D2 path is valid");
-            return installPath;
-        }
-
-        private static bool IsValidD2Path(string path)
-        {
-            try
-            {
-                var gamePath = Path.Combine(path, "game.exe");
-                if (File.Exists(gamePath))
-                {
-                    var fileChecksum = Files.Checksum.FileChecksum(gamePath);
-                    foreach(KeyValuePair<string, uint> kvp in GameCRC32)
-                    {
-                        var allowedChecksum = kvp.Value;
-                        if (fileChecksum == allowedChecksum)
-                        {
-                            _log.Info("Valid D2 version identified by Game.exe - v" + kvp.Key);
-                            return true;
-                        }
-                    }
-                } else
-                {
-                    gamePath = Path.Combine(path, "storm.dll");
-                    if (File.Exists(gamePath))
-                    {
-                        var fileChecksum = Files.Checksum.FileChecksum(gamePath);
-                        foreach (KeyValuePair<string, uint> kvp in StormCRC32)
-                        {
-                            var allowedChecksum = kvp.Value;
-                            if (fileChecksum == allowedChecksum)
-                            {
-                                _log.Info("Valid D2 version identified by Storm.dll - v" + kvp.Key);
-                                return true;
-                            }
-                        }
-                    }
-                }
-                return false;
-            }
-            catch (Exception)
->>>>>>> 0e5f2f08
-            {
-                _log.Error(jsonObj["error"].ToString());
-                return (length, null);
-            }
-
-            return (length, json);
-        }
-
-        private static async Task<(uint, string)> MapApiRequest(byte[] writeBytes = null, int timeout = 1000)
-        {
-            if (disposed || _pipeClient.HasExited)
-            {
-                return (0, null);
-            }
-
-            var pipeInput = _pipeClient.StandardInput;
-            var pipeOutput = _pipeClient.StandardOutput;
-
-            Func<int, Task<byte[]>> ReadBytes = async (readBytesLength) =>
-            {
-                var data = new byte[0];
-                var cts = new CancellationTokenSource(timeout);
-
-                while (!disposed && !_pipeClient.HasExited && !cts.IsCancellationRequested && data.Length < readBytesLength)
-                {
-                    var tryReadLength = readBytesLength - data.Length;
-                    var chunk = new byte[tryReadLength];
-                    var dataReadLength = await pipeOutput.BaseStream.ReadAsync(chunk, 0, tryReadLength, cts.Token);
-
-                    data = Combine(data, chunk.Take(dataReadLength).ToArray());
-                }
-
-                var response = !disposed && !_pipeClient.HasExited && !cts.IsCancellationRequested ? data : null;
-                cts.Dispose();
-                return response;
-            };
-
-            Func<int, Task<byte[]>> TryReadBytes = async (readBytesLength) =>
-            {
-                var task = ReadBytes(readBytesLength);
-                var result = await Task.WhenAny(task, Task.Delay(timeout));
-                if (result == task)
-                {
-                    return await task;
-                }
-                else
-                {
-                    return null;
-                }
-            };
-
-            if (writeBytes != null)
-            {
-                pipeInput.BaseStream.Write(writeBytes, 0, writeBytes.Length);
-                pipeInput.BaseStream.Flush();
-            }
-
-            var readLength = await TryReadBytes(4);
-            if (readLength == null) return (0, null);
-            var length = BitConverter.ToUInt32(readLength, 0);
-
-            if (length == 0)
-            {
-                return (0, null);
-            }
-
-            if (length == uint.MaxValue) // Try a different trailing slash logic
-            {
-                trailingSlashTry++;
-            }
-            else if (length > 0) // Trailing slash attempt worked and keep that logic for future requests
-            {
-                trailingSlash = trailingSlashTry;
-            }
-
-            string json = null;
-            JObject jsonObj;
-            try
             {
                 _log.Info($"Reading {length} bytes from {_procName}");
                 var readJson = await TryReadBytes((int)length);
