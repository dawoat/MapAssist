--- conflicted
+++ resolved
@@ -110,37 +110,23 @@
                 WindowsExternal.ReadProcessMemory(processHandle, posYAddress, addressBuffer, addressBuffer.Length,
                     out _);
                 var playerY = BitConverter.ToUInt16(addressBuffer, 0);
-
-<<<<<<< HEAD
+                    
+                var uiSettingsPath = IntPtr.Add(processAddress, Offsets.InGameMap);
+                WindowsExternal.ReadProcessMemory(processHandle, uiSettingsPath, byteBuffer, byteBuffer.Length,
+                    out _);
+                var mapShown = BitConverter.ToBoolean(byteBuffer, 0);
+                
                 return new GameData
-=======
-                IntPtr uiSettingsPath = IntPtr.Add(processAddress, Offsets.InGameMap);
-                WindowsExternal.ReadProcessMemory(processHandle, uiSettingsPath, byteBuffer, byteBuffer.Length,
-                    out bytesRead);
-                Boolean mapShown = BitConverter.ToBoolean(byteBuffer, 0);
-
-                return new GameData()
->>>>>>> ef93823e
                 {
                     PlayerPosition = new Point(playerX, playerY),
                     MapSeed = mapSeed,
-<<<<<<< HEAD
                     Area = (Area)dwLevelId,
-                    Difficulty = (Difficulty)aGameDifficulty
+                    Difficulty = (Difficulty)aGameDifficulty,
+                    MapShown = mapShown,
+                    MainWindowHandle = gameProcess.MainWindowHandle
                 };
             }
             catch (Exception)
-=======
-                    PlayerX = playerX,
-                    PlayerY = playerY,
-                    AreaId = (Area)dwLevelId,
-                    Difficulty = aGameDifficulty,
-                    MapShown = mapShown,
-                    MainWindowHandle = gameProcess.MainWindowHandle,
-                };
-            }
-            catch(Exception)
->>>>>>> ef93823e
             {
                 return null;
             }
