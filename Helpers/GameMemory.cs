--- conflicted
+++ resolved
@@ -17,10 +17,7 @@
  *  along with this program.  If not, see <https://www.gnu.org/licenses/>.
  **/
 
-<<<<<<< HEAD
-=======
 using MapAssist.Settings;
->>>>>>> 0e5f2f08
 using MapAssist.Types;
 using System;
 using System.Collections.Generic;
@@ -38,11 +35,7 @@
 
         public static GameData GetGameData()
         {
-<<<<<<< HEAD
-            if (!GameManager.IsGameInForeground)
-=======
             if (!MapAssistConfiguration.Loaded.RenderingConfiguration.StickToLastGameWindow && !GameManager.IsGameInForeground)
->>>>>>> 0e5f2f08
             {
                 return null;
             }
