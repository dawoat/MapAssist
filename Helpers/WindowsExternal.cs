--- conflicted
+++ resolved
@@ -19,7 +19,6 @@
 
 using System;
 using System.Runtime.InteropServices;
-using System.Text;
 
 namespace D2RAssist.Helpers
 {
@@ -89,46 +88,5 @@
 
         [DllImport("user32.dll")]
         public static extern IntPtr GetForegroundWindow();
-
-<<<<<<< HEAD
-        [DllImport("user32.dll")]
-        public static extern int GetWindowText(IntPtr hWnd, StringBuilder text, int count);
-
-        public static string GetActiveWindowTitle()
-        {
-            const int maxLen = 256;
-            var buf = new StringBuilder(maxLen);
-            var handle = GetForegroundWindow();
-
-            if (GetWindowText(handle, buf, maxLen) > 0)
-            {
-                return buf.ToString();
-            }
-
-            return null;
-=======
-        [DllImport("kernel32.dll", SetLastError = true)]
-        private static extern bool AttachConsole(int dwProcessId);
-
-        [DllImport("user32.dll", CharSet = CharSet.Auto)]
-        public static extern IntPtr FindWindow(string strClassName, string strWindowName);
-
-        [DllImport("user32.dll")]
-        public static extern bool GetWindowRect(IntPtr hwnd, ref Rect rectangle);
-
-        /// <summary>
-        /// The GetForegroundWindow function returns a handle to the foreground window.
-        /// </summary>
-        [DllImport("user32.dll")]
-        public static extern IntPtr GetForegroundWindow();
-
-        public struct Rect
-        {
-            public int Left { get; set; }
-            public int Top { get; set; }
-            public int Right { get; set; }
-            public int Bottom { get; set; }
->>>>>>> ef93823e
-        }
     }
 }