# IMPORTANT: After changing anything in this file, ensure validity using https://jsonformatter.org/yaml-validator

## HotkeyConfiguration - Keyboard shortcuts for the overlay
HotkeyConfiguration:
  ToggleKey: '|'
  ZoomInKey: 'Num +'
  ZoomOutKey: 'Num -'
  AreaLevelKey: '['

## HiddenAreas - Areas where the overlay is not needed and will be hidden
HiddenAreas:
  - 'Rogue Encampment'
  - 'Lut Gholein'
  - 'Kurast Docks'
  - 'Pandemonium Fortress'
  - 'Harrogath'
  - 'Forgotten Tower'
  - "Nihlathak's Temple"

## RenderingConfiguration - Visual settings for the overlay
RenderingConfiguration:
  ## Opacity - Map transparency %
  Opacity: 0.5
  ## Opacity - Icon transparency %
  IconOpacity: 0.9
  ## OverlayMode - Overlay map over in-game map / can be hidden with hotkey (ToggleKey)
  OverlayMode: true
  ## Positions - Options are: Center, TopLeft, TopRight
  Position: Center
  ## ToggleViaInGameMap - Auto-hide map overlay when the in-game map is hidden
  ToggleViaInGameMap: false
  ## ToggleViaInGamePanels - Auto-hide overlay when in-game panels/menus are opened
  ToggleViaInGamePanels: true
  ## Size - Overlay map maximum size
  Size: 800
  ## ZoomLevel - Zoom level / can zoom in/out with hotkeys (ZoomInKey, ZoomOutKey)
  ZoomLevel: 1
  ## BuffPosition - Options are: Player, Top, Bottom
  BuffPosition: Bottom
  ## BuffSize - Size of the buff icons (0.8 = 80%, 1 = 100%, 1.2 = 120%)
  BuffSize: 1

## MapConfiguration -- Visual settings for icons, lines and labels
MapConfiguration:
  SuperUniqueMonster:
    IconShape: Cross
    IconOutlineColor: Yellow
    IconSize: 6
    IconThickness: 2
  UniqueMonster:
    IconShape: Cross
    IconOutlineColor: DarkOrange
    IconSize: 6
    IconThickness: 2
  EliteMonster:
    IconShape: Cross
    IconOutlineColor: DarkRed
    IconSize: 6
    IconThickness: 2
  NormalMonster:
    IconShape: Cross
    IconOutlineColor: Gray
    IconSize: 6
    IconThickness: 2
  NextArea:
    IconShape: Square
    IconColor: SpringGreen
    IconSize: 5
    LineColor: SpringGreen
    LineThickness: 2
    ArrowHeadSize: 15
    LabelColor: SpringGreen
    LabelFontSize: 16
    LabelFont: 'Exocet Blizzard Mixed Caps'
  PreviousArea:
    IconShape: Square
    IconColor: Violet
    IconSize: 5
    LineColor: ''
    LabelColor: Violet
    LabelFontSize: 16
    LabelFont: 'Exocet Blizzard Mixed Caps'
  Waypoint:
    IconShape: Square
    IconColor: SteelBlue
    IconSize: 5
  Quest:
    LineColor: Tomato
    LineThickness: 2
    ArrowHeadSize: 15
    LabelColor: Tomato
    LabelFontSize: 16
    LabelFont: 'Exocet Blizzard Mixed Caps'
  Player:
    IconShape: Cross
    IconOutlineColor: Chartreuse
    IconSize: 6
    IconThickness: 2
    LabelColor: Chartreuse
    LabelFontSize: 16
    LabelFont: 'Exocet Blizzard Mixed Caps'
  NonPartyPlayer:
    IconShape: Cross
    IconOutlineColor: Orange
    IconSize: 6
    IconThickness: 2
    LabelColor: Orange
    LabelFontSize: 16
    LabelFont: 'Exocet Blizzard Mixed Caps'
  HostilePlayer:
    IconColor: Red
    IconShape: Cross
    IconSize: 6
    IconThickness: 2
    LabelColor: Red
    LabelFontSize: 16
    LabelFont: 'Exocet Blizzard Mixed Caps'
    LineColor: Red
    LineThickness: 2
    ArrowHeadSize: 15
  Corpse:
    IconColor: Magenta
    IconShape: Cross
    IconSize: 6
    IconThickness: 2
    LabelColor: Magenta
    LabelFontSize: 16
    LabelFont: 'Exocet Blizzard Mixed Caps'
    LineColor: Magenta
    LineThickness: 2
    ArrowHeadSize: 15
  Portal:
    IconShape: Portal
    IconOutlineColor: Yellow
    IconSize: 3
    IconThickness: 2
    LabelColor: Yellow
    LabelFontSize: 16
    LabelFont: 'Exocet Blizzard Mixed Caps'
  SuperChest:
    IconShape: Square
    IconColor: '17, 255, 0'
    IconSize: 4
  NormalChest:
    IconColor: '17, 128, 0'
    IconShape: Square
    IconSize: 3
  LockedChest:
    IconColor: '128, 0, 0'
    IconSize: 3
  TrappedChest:
    IconColor: '255, 0, 0'
    IconShape: Square
    IconSize: 4
    IconThickness: 1
  Shrine:
    IconShape: Polygon
    IconColor: '255, 218, 100'
    IconSize: 5
    LabelColor: '255, 218, 100'
    LabelFontSize: 16
    LabelFont: 'Exocet Blizzard Mixed Caps'
  ArmorWeapRack:
    IconShape: Square
    IconColor: '132, 132, 132'
    IconSize: 4
  Item: 
    IconShape: Ellipse
    IconColor: DarkOrange
    IconSize: 4
    LabelFont: 'Exocet Blizzard Mixed Caps'
    LabelFontSize: 16

## ItemLog - Alerts for in-game dropped items nearby
ItemLog:
  Enabled: true
  FilterFileName: "ItemFilter.yaml"
  ## PlaySoundOnDrop - Play drop sound
  PlaySoundOnDrop: true
  ## SoundFile - Name of .wav file for drop sound (put .wav file in the MapAssist folder)
  SoundFile: ""
  DisplayForSeconds: 45
  LabelFont: "Exocet Blizzard Mixed Caps"
  LabelFontSize: 14

## MapColorConfiguration - Color schema for drawing overlay map
MapColorConfiguration:
  Walkable:
  Border: '255, 255, 255'

## GameInfo - Display setting for game info
GameInfo:
  ## ShowGameIP - Display game server IP address
  ShowGameIP: true
  ## HuntingIP - Set an IP address to display in green instead of red
  HuntingIP: 'x.x.x.x'
  ## ShowAreaLevel - Display current area and alvl
  ShowAreaLevel: true
  ## ShowOverlayFPS - Developer setting, probably not useful
  ShowOverlayFPS: false
  LabelFont: "Exocet Blizzard Mixed Caps"
  LabelFontSize: 14

## Path to D2LOD installation. Optional.
## Should only need to provide if we are not able to look it up
## automatically via the registry
<<<<<<< HEAD
D2Path: ''

## UpdateTime - Advanced setting for how often to read the game memory in ms
UpdateTime: 30

## ClearPrefetchedOnAreaChange - Advanced setting for clearing prefetched cache
ClearPrefetchedOnAreaChange: false

Language: 0
=======
D2Path: ''
>>>>>>> 50ec7274
<|MERGE_RESOLUTION|>--- conflicted
+++ resolved
@@ -204,16 +204,6 @@
 ## Path to D2LOD installation. Optional.
 ## Should only need to provide if we are not able to look it up
 ## automatically via the registry
-<<<<<<< HEAD
 D2Path: ''
 
-## UpdateTime - Advanced setting for how often to read the game memory in ms
-UpdateTime: 30
-
-## ClearPrefetchedOnAreaChange - Advanced setting for clearing prefetched cache
-ClearPrefetchedOnAreaChange: false
-
-Language: 0
-=======
-D2Path: ''
->>>>>>> 50ec7274
+Language: 0