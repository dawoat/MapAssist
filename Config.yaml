--- conflicted
+++ resolved
@@ -49,19 +49,15 @@
     IconOutlineColor: Gray
     IconShape: Cross
     IconSize: 6
-<<<<<<< HEAD
-    IconThickness: 2
+    IconThickness: 1
   Npc:
-    IconOutlineColor: '196, 196, 196'
+    IconOutlineColor: 196, 196, 196
     IconShape: Cross
     IconSize: 6
-    IconThickness: 2
-    LabelColor: '199, 179, 119'
+    IconThickness: 1
+    LabelColor: 199, 179, 119
     LabelFontSize: 16
     LabelFont: Exocet Blizzard Mixed Caps
-=======
-    IconThickness: 1
->>>>>>> 428f0dda
   NextArea:
     IconColor: SpringGreen
     IconShape: Square
