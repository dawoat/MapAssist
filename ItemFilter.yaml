--- conflicted
+++ resolved
@@ -6,14 +6,6 @@
 # Any:
 # - Qualities: [unique, magic]
 
-<<<<<<< HEAD
-# The first line or "Key" is the item base name, in the next case, "Harlequin Crest" is a unique "Shako"
-# Alert to any unique Shako, regardless of any other modifiers (sockets, eth)
-Shako:
-  - Qualities: unique
-
-# This thresher rule will look for only ethereal threshers with 4 sockets that are either normal/superior quality
-=======
 # The first line or "Key" is the item base type, in the next case, "Harlequin Crest" is a unique "Shako"
 # Alert to any unique Shako, regardless of any other criteria (sockets, eth)
 Shako:                              # Item Base Type
@@ -27,18 +19,12 @@
 # The first rule will look for only ethereal threshers with 0 or 4 sockets that are either normal or superior quality
 # The second rule looks only for unique threshers. The criteria listed for the first rule do not apply to the second
 # Therefore, the second rule will log any unique thresher, with any number of sockets
->>>>>>> 0e5f2f08
 Thresher:
   - Ethereal: true
     Qualities: [normal, superior]
     Sockets: [0, 4]
   - Qualities: unique # The Reaper's Toll
 
-<<<<<<< HEAD
-# This mage plate rule will look for any normal/superior mage plate with 0 or 3 sockets
-Mage Plate:
-  - Qualities: 
-=======
 # Criteria are: Ethereal (true/false), Sockets (0-6), and Qualities
 # Qualities is one of the item quality levels. Item qualities start at inferior for low quality/cracked/etc items,
 # and move from there to normal, superior, magic, set, rare, unique, and crafted
@@ -50,21 +36,13 @@
 # Because Ethereal: true is not set here, both non-ethereal and ethereal items will trigger this rule
 Mage Plate:
   - Qualities:
->>>>>>> 0e5f2f08
     - normal
     - superior
     Sockets: [0, 3]
 
-<<<<<<< HEAD
-# This monarch rule is 2 separate rules. Notice the "-" on each line
-# This will show unique and set monarchs as well as non-magical monarchs with 0 or 4 sockets
-Monarch:
-  - Qualities: [unique, set] # Stormshield and Milabrega's Orb
-=======
 # This will show unique monarchs as well as non-magical monarchs with 0 or 4 sockets
 Monarch:
   - Qualities: unique # Stormshield
->>>>>>> 0e5f2f08
   - Qualities: [normal, superior]
     Sockets: [0, 4]
 
@@ -77,29 +55,18 @@
     Qualities: [normal, superior]
     Sockets: [0, 3, 4]
   - &player-arm-base
-<<<<<<< HEAD
-    Qualities: [normal, superior]
-    Sockets: [0, 3, 4]
-    Ethereal: false
-=======
     Ethereal: false
     Qualities: [normal, superior]
     Sockets: [0, 3, 4]
->>>>>>> 0e5f2f08
   - &merc-wep-base
     Ethereal: true
     Qualities: [normal, superior]
     Sockets: [4]
   - &pally-shield-base
-<<<<<<< HEAD
-    Qualities: [normal, superior]
-    Sockets: [0, 4]
-=======
     # Ethereal: true # Uncomment this if you need an ethereal shield base, or flip it to false for non-ethereal
     Qualities: [normal, superior]
     Sockets: [0, 4]
 
->>>>>>> 0e5f2f08
 # This ring rule will show all magic, rare, and unique rings
 Ring:
   - Qualities: [magic, rare, unique]
@@ -107,11 +74,7 @@
 ### Some items are inactive
 ### To activate them for the loot log, remove the ## in front of them
 ### To inactivate items, include a ## in front of them or delete it completely, then save this file.
-<<<<<<< HEAD
-### You can test this with Full Rejuvination Potion below.
-=======
 ### You can test this with Full Rejuvenation Potion below.
->>>>>>> 0e5f2f08
 ## Full Rejuvenation Potion:
 
 ### Mercenary Weapon Bases
@@ -163,10 +126,7 @@
 
 ### Bases
 Archon Plate:
-<<<<<<< HEAD
-=======
-  - *merc-arm-base
->>>>>>> 0e5f2f08
+  - *merc-arm-base
   - *player-arm-base
 Flail:
   - Qualities: [normal, superior]
@@ -192,27 +152,16 @@
 
 ### Misc
 Amulet:
-<<<<<<< HEAD
-  - Qualities: 
-=======
   - Qualities:
->>>>>>> 0e5f2f08
     - magic
     - rare
     - unique
     - set
 Jewel:
-<<<<<<< HEAD
-  - Qualities: 
-    - magic
-    - rare
-    - unique
-=======
   - Qualities:
     - magic
     - rare
     - unique # Rainbow Facet
->>>>>>> 0e5f2f08
 Small Charm:
   - Qualities: [magic, unique]
 Large Charm:
@@ -477,12 +426,9 @@
 # Windforce
 Hydra Bow:
   - Qualities: unique
-<<<<<<< HEAD
-=======
 # Buriza-Do Kyanon
 Ballista:
   - Qualities: unique
->>>>>>> 0e5f2f08
 
 ### Sets
 # Tal Rasha's Horadric Crest
