--- conflicted
+++ resolved
@@ -128,12 +128,6 @@
         [YamlMember(Alias = "Corpse", ApplyNamingConventions = false)]
         public PointOfInterestRendering Corpse { get; set; }
 
-        [YamlMember(Alias = "HostilePlayer", ApplyNamingConventions = false)]
-        public PointOfInterestRendering HostilePlayer { get; set; }
-
-        [YamlMember(Alias = "Corpse", ApplyNamingConventions = false)]
-        public PointOfInterestRendering Corpse { get; set; }
-
         [YamlMember(Alias = "Portal", ApplyNamingConventions = false)]
         public PortalRendering Portal { get; set; }
         public static PortalRendering PortalREF => MapAssistConfiguration.Loaded.MapConfiguration.Portal;
@@ -153,12 +147,6 @@
         [YamlMember(Alias = "TrappedChest", ApplyNamingConventions = false)]
         public PointOfInterestRendering TrappedChest { get; set; }
         public static PointOfInterestRendering TrappedChestREF => MapAssistConfiguration.Loaded.MapConfiguration.TrappedChest;
-
-        [YamlMember(Alias = "LockedChest", ApplyNamingConventions = false)]
-        public PointOfInterestRendering LockedChest { get; set; }
-
-        [YamlMember(Alias = "TrappedChest", ApplyNamingConventions = false)]
-        public PointOfInterestRendering TrappedChest { get; set; }
 
         [YamlMember(Alias = "Shrine", ApplyNamingConventions = false)]
         public PointOfInterestRendering Shrine { get; set; }
@@ -220,14 +208,10 @@
     public string ZoomInKey { get; set; }
 
     [YamlMember(Alias = "ZoomOutKey", ApplyNamingConventions = false)]
-<<<<<<< HEAD
     public string ZoomOutKey { get; set; }
 
     [YamlMember(Alias = "AreaLevelKey", ApplyNamingConventions = false)]
     public string AreaLevelKey { get; set; }
-=======
-    public char ZoomOutKey { get; set; }
->>>>>>> 0e5f2f08
 }
 
 public class GameInfoConfiguration
