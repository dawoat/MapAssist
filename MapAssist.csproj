﻿<?xml version="1.0" encoding="utf-8"?>
<Project ToolsVersion="15.0" xmlns="http://schemas.microsoft.com/developer/msbuild/2003">
  <Import Project="$(MSBuildExtensionsPath)\$(MSBuildToolsVersion)\Microsoft.Common.props" Condition="Exists('$(MSBuildExtensionsPath)\$(MSBuildToolsVersion)\Microsoft.Common.props')" />
  <PropertyGroup>
    <RandomGuid>$([System.Guid]::NewGuid())</RandomGuid>
    <Configuration Condition=" '$(Configuration)' == '' ">Release</Configuration>
    <Platform Condition=" '$(Platform)' == '' ">x64</Platform>
    <ProjectGuid>{FB3AC437-B7BB-42FF-A2A2-F10551F95F6C}</ProjectGuid>
    <OutputType>WinExe</OutputType>
    <RootNamespace>MapAssist</RootNamespace>
    <CustomAssemblyName>
    </CustomAssemblyName>
    <AssemblyName Condition=" '$(CustomAssemblyName)' != '' ">$(CustomAssemblyName)</AssemblyName>
    <AssemblyName Condition=" '$(Configuration)' == 'Release' AND '$(CustomAssemblyName)' == '' ">$(RandomGuid)</AssemblyName>
    <AssemblyName Condition=" '$(Configuration)' == 'Debug' AND '$(CustomAssemblyName)' == ''">MapAssist</AssemblyName>
    <TargetFrameworkVersion>v4.7.2</TargetFrameworkVersion>
    <FileAlignment>512</FileAlignment>
    <AutoGenerateBindingRedirects>true</AutoGenerateBindingRedirects>
    <Deterministic>true</Deterministic>
    <IsWebBootstrapper>false</IsWebBootstrapper>
    <PublishUrl>publish\</PublishUrl>
    <Install>true</Install>
    <InstallFrom>Disk</InstallFrom>
    <UpdateEnabled>false</UpdateEnabled>
    <UpdateMode>Foreground</UpdateMode>
    <UpdateInterval>7</UpdateInterval>
    <UpdateIntervalUnits>Days</UpdateIntervalUnits>
    <UpdatePeriodically>false</UpdatePeriodically>
    <UpdateRequired>false</UpdateRequired>
    <MapFileExtensions>true</MapFileExtensions>
    <ApplicationRevision>1</ApplicationRevision>
    <ApplicationVersion>1.0.0.%2a</ApplicationVersion>
    <UseApplicationTrust>false</UseApplicationTrust>
    <PublishWizardCompleted>true</PublishWizardCompleted>
    <BootstrapperEnabled>true</BootstrapperEnabled>
  </PropertyGroup>
  <PropertyGroup Condition=" '$(Configuration)|$(Platform)' == 'Debug|AnyCPU' ">
    <PlatformTarget>AnyCPU</PlatformTarget>
    <DebugSymbols>true</DebugSymbols>
    <DebugType>full</DebugType>
    <Optimize>false</Optimize>
    <OutputPath>bin\Debug\</OutputPath>
    <DefineConstants>DEBUG;TRACE</DefineConstants>
    <ErrorReport>prompt</ErrorReport>
    <WarningLevel>4</WarningLevel>
    <Prefer32bit>false</Prefer32bit>
    <AllowUnsafeBlocks>true</AllowUnsafeBlocks>
  </PropertyGroup>
  <PropertyGroup Condition=" '$(Configuration)|$(Platform)' == 'Release|AnyCPU' ">
    <PlatformTarget>AnyCPU</PlatformTarget>
    <DebugType>pdbonly</DebugType>
    <Optimize>true</Optimize>
    <OutputPath>bin\Release\</OutputPath>
    <DefineConstants>TRACE</DefineConstants>
    <ErrorReport>prompt</ErrorReport>
    <WarningLevel>4</WarningLevel>
    <Prefer32bit>false</Prefer32bit>
    <AllowUnsafeBlocks>true</AllowUnsafeBlocks>
  </PropertyGroup>
  <PropertyGroup Condition="'$(Configuration)|$(Platform)' == 'Debug|x64'">
    <DebugSymbols>true</DebugSymbols>
    <OutputPath>bin\x64\Debug\</OutputPath>
    <DefineConstants>DEBUG;TRACE</DefineConstants>
    <DebugType>full</DebugType>
    <PlatformTarget>x64</PlatformTarget>
    <LangVersion>7.3</LangVersion>
    <ErrorReport>prompt</ErrorReport>
    <Prefer32Bit>false</Prefer32Bit>
    <AllowUnsafeBlocks>true</AllowUnsafeBlocks>
  </PropertyGroup>
  <PropertyGroup Condition="'$(Configuration)|$(Platform)' == 'Release|x64'">
    <OutputPath>bin\x64\Release\</OutputPath>
    <DefineConstants>TRACE</DefineConstants>
    <Optimize>true</Optimize>
    <DebugType>none</DebugType>
    <PlatformTarget>x64</PlatformTarget>
    <LangVersion>7.3</LangVersion>
    <ErrorReport>prompt</ErrorReport>
    <Prefer32Bit>false</Prefer32Bit>
    <AllowUnsafeBlocks>true</AllowUnsafeBlocks>
  </PropertyGroup>
  <PropertyGroup>
    <ManifestCertificateThumbprint>3DB9B26A33D3BC5805AF01B7BC6B71FE986ABD87</ManifestCertificateThumbprint>
  </PropertyGroup>
  <PropertyGroup>
    <ManifestKeyFile>MapAssist_TemporaryKey.pfx</ManifestKeyFile>
  </PropertyGroup>
  <PropertyGroup>
    <GenerateManifests>false</GenerateManifests>
  </PropertyGroup>
  <PropertyGroup Condition=" '$(Configuration)' == 'Debug' ">
    <SignManifests>false</SignManifests>
  </PropertyGroup>
  <PropertyGroup Condition=" '$(Configuration)' == 'Release' ">
    <SignManifests>true</SignManifests>
  </PropertyGroup>
  <PropertyGroup>
    <Win32Resource>
    </Win32Resource>
  </PropertyGroup>
  <PropertyGroup>
    <SignManifests>false</SignManifests>
  </PropertyGroup>
  <PropertyGroup>
    <TargetZone>LocalIntranet</TargetZone>
  </PropertyGroup>
  <PropertyGroup />
  <PropertyGroup>
    <ApplicationIcon>Resources\Icon1.ico</ApplicationIcon>
  </PropertyGroup>
  <PropertyGroup />
  <PropertyGroup>
    <NoWin32Manifest>true</NoWin32Manifest>
  </PropertyGroup>
  <ItemGroup>
    <Reference Include="System" />
    <Reference Include="System.Configuration" />
    <Reference Include="System.Core" />
    <Reference Include="System.Net.Http" />
    <Reference Include="System.Numerics" />
    <Reference Include="System.Web.Extensions" />
    <Reference Include="System.Xml.Linq" />
    <Reference Include="System.Data.DataSetExtensions" />
    <Reference Include="Microsoft.CSharp" />
    <Reference Include="System.Data" />
    <Reference Include="System.Deployment" />
    <Reference Include="System.Drawing" />
    <Reference Include="System.Windows.Forms" />
    <Reference Include="System.Xml" />
  </ItemGroup>
  <ItemGroup>
    <Compile Include="Overlay.cs">
      <SubType>Form</SubType>
    </Compile>
    <Compile Include="Overlay.Designer.cs">
      <DependentUpon>Overlay.cs</DependentUpon>
    </Compile>
    <Compile Include="Helpers\Extensions.cs" />
    <Compile Include="Helpers\ImageUtils.cs" />
    <Compile Include="Helpers\PointOfInterestHandler.cs" />
    <Compile Include="Helpers\MapApi.cs" />
    <Compile Include="Helpers\Compositor.cs" />
    <Compile Include="Helpers\WindowsExternal.cs" />
    <Compile Include="Types\Area.cs" />
    <Compile Include="Types\Difficulty.cs" />
    <Compile Include="Types\GameData.cs" />
    <Compile Include="Types\GameObject.cs" />
    <Compile Include="Types\AreaData.cs" />
    <Compile Include="Helpers\GameMemory.cs" />
    <Compile Include="Program.cs" />
    <Compile Include="Properties\AssemblyInfo.cs" />
<<<<<<< HEAD
    <Compile Include="Types\NPC.cs" />
    <Compile Include="Types\Offsets.cs" />
    <Compile Include="Types\PointOfInterest.cs" />
    <Compile Include="Types\RawAreaData.cs" />
    <Compile Include="Types\Settings.cs" />
    <EmbeddedResource Include="Overlay.resx">
      <DependentUpon>Overlay.cs</DependentUpon>
    </EmbeddedResource>
    <None Include="D2MapApi\Run.bat">
      <CopyToOutputDirectory>Always</CopyToOutputDirectory>
    </None>
    <Content Include="D2MapApi\d2mapapi.exe">
      <CopyToOutputDirectory>Always</CopyToOutputDirectory>
    </Content>
    <Content Include="D2MapApi\fmt.dll">
      <CopyToOutputDirectory>Always</CopyToOutputDirectory>
    </Content>
    <Content Include="D2MapApi\README.txt">
      <CopyToOutputDirectory>Always</CopyToOutputDirectory>
    </Content>
    <None Include="Resources\Icon1.ico" />
=======
    <Compile Include="Types\Npc.cs" />
    <Compile Include="Types\Offsets.cs" />
    <Compile Include="Types\PointOfInterest.cs" />
    <Compile Include="Types\RawAreaData.cs" />
    <Compile Include="Settings\MapPosition.cs" />
    <Compile Include="Settings\PointOfInterestRendering.cs" />
    <Compile Include="Settings\Settings.cs" />
    <Compile Include="Settings\Shape.cs" />
    <Compile Include="Settings\Utils.cs" />
    <EmbeddedResource Include="Overlay.resx">
      <DependentUpon>Overlay.cs</DependentUpon>
    </EmbeddedResource>
    <None Include="Resources\Icon1.ico" />
    <None Include="Resources\Icon2.ico" />
    <None Include="Resources\test.json" />
>>>>>>> 2424a160
  </ItemGroup>
  <ItemGroup>
    <None Include="App.config" />
  </ItemGroup>
  <ItemGroup>
    <BootstrapperPackage Include=".NETFramework,Version=v4.7.2">
      <Visible>False</Visible>
      <ProductName>Microsoft .NET Framework 4.7.2 %28x86 and x64%29</ProductName>
      <Install>true</Install>
    </BootstrapperPackage>
    <BootstrapperPackage Include="Microsoft.Net.Framework.3.5.SP1">
      <Visible>False</Visible>
      <ProductName>.NET Framework 3.5 SP1</ProductName>
      <Install>false</Install>
    </BootstrapperPackage>
  </ItemGroup>
  <ItemGroup>
    <PackageReference Include="MouseKeyHook">
      <Version>5.6.0</Version>
    </PackageReference>
    <PackageReference Include="Newtonsoft.Json">
      <Version>13.0.1</Version>
    </PackageReference>
  </ItemGroup>
  <Import Project="$(MSBuildToolsPath)\Microsoft.CSharp.targets" />
</Project><|MERGE_RESOLUTION|>--- conflicted
+++ resolved
@@ -149,29 +149,6 @@
     <Compile Include="Helpers\GameMemory.cs" />
     <Compile Include="Program.cs" />
     <Compile Include="Properties\AssemblyInfo.cs" />
-<<<<<<< HEAD
-    <Compile Include="Types\NPC.cs" />
-    <Compile Include="Types\Offsets.cs" />
-    <Compile Include="Types\PointOfInterest.cs" />
-    <Compile Include="Types\RawAreaData.cs" />
-    <Compile Include="Types\Settings.cs" />
-    <EmbeddedResource Include="Overlay.resx">
-      <DependentUpon>Overlay.cs</DependentUpon>
-    </EmbeddedResource>
-    <None Include="D2MapApi\Run.bat">
-      <CopyToOutputDirectory>Always</CopyToOutputDirectory>
-    </None>
-    <Content Include="D2MapApi\d2mapapi.exe">
-      <CopyToOutputDirectory>Always</CopyToOutputDirectory>
-    </Content>
-    <Content Include="D2MapApi\fmt.dll">
-      <CopyToOutputDirectory>Always</CopyToOutputDirectory>
-    </Content>
-    <Content Include="D2MapApi\README.txt">
-      <CopyToOutputDirectory>Always</CopyToOutputDirectory>
-    </Content>
-    <None Include="Resources\Icon1.ico" />
-=======
     <Compile Include="Types\Npc.cs" />
     <Compile Include="Types\Offsets.cs" />
     <Compile Include="Types\PointOfInterest.cs" />
@@ -185,9 +162,6 @@
       <DependentUpon>Overlay.cs</DependentUpon>
     </EmbeddedResource>
     <None Include="Resources\Icon1.ico" />
-    <None Include="Resources\Icon2.ico" />
-    <None Include="Resources\test.json" />
->>>>>>> 2424a160
   </ItemGroup>
   <ItemGroup>
     <None Include="App.config" />
