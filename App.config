--- conflicted
+++ resolved
@@ -1,5 +1,5 @@
-<<<<<<< HEAD
-﻿<?xml version="1.0" encoding="utf-8"?>
+<?xml version="1.0" encoding="utf-8"?>
+
 <configuration>
     <startup>
         <supportedRuntime version="v4.0" sku=".NETFramework,Version=v4.7.2" />
@@ -7,68 +7,84 @@
     <runtime>
         <assemblyBinding xmlns="urn:schemas-microsoft-com:asm.v1">
             <dependentAssembly>
-                <assemblyIdentity name="System.Runtime.CompilerServices.Unsafe" publicKeyToken="b03f5f7f11d50a3a" culture="neutral" />
+                <assemblyIdentity name="System.Runtime.CompilerServices.Unsafe" publicKeyToken="b03f5f7f11d50a3a"
+                                  culture="neutral" />
                 <bindingRedirect oldVersion="0.0.0.0-5.0.0.0" newVersion="5.0.0.0" />
             </dependentAssembly>
         </assemblyBinding>
     </runtime>
-=======
-﻿<?xml version="1.0" encoding="utf-8"?>
-<configuration>
-  <startup>
-    <supportedRuntime version="v4.0" sku=".NETFramework,Version=v4.7.2" />
-  </startup>
-  <runtime>
-    <assemblyBinding xmlns="urn:schemas-microsoft-com:asm.v1">
-      <dependentAssembly>
-        <assemblyIdentity name="System.Runtime.CompilerServices.Unsafe" publicKeyToken="b03f5f7f11d50a3a" culture="neutral" />
-        <bindingRedirect oldVersion="0.0.0.0-5.0.0.0" newVersion="5.0.0.0" />
-      </dependentAssembly>
-    </assemblyBinding>
-  </runtime>
-  <appSettings>
-    <add key="ApiEndpoint" value="http://localhost:8080/" />
-    <add key="Opacity" value="0.7" />
-    <add key="UpdateTime" value="750" />
-    <add key="HideInTown" value="true" />
-    <add key="ToggleViaInGameMap" value="true" />
-    <add key="AlwaysOnTop" value="true" />
-    <add key="Size" value="450" />
-    <add key="Rotate" value="true" />
-    <add key="LabelFont" value="Arial" />
-    <add key="MapPosition" value="1" />
-    <add key="ArrowThickness" value="5" />
-    <add key="DrawExitArrow" value="true" />
-    <add key="DrawQuestArrow" value="true" />
-    <add key="DrawWaypointArrow" value="false" />
-    <add key="DoorNext" value="#ED6B00" />
-    <add key="DoorPrevious" value="#FF0095" />
-    <add key="Waypoint" value="#108CEB" />
-    <add key="Player" value="#FFFF00" />
-    <add key="SuperChest" value="#11FF00" />
-    <add key="ArrowExit" value="#0048BA" />
-    <add key="ArrowQuest" value="#FFFFFF" />
-    <add key="ArrowWaypoint" value="#00CC99" />
-    <add key="LabelColor" value="#FFF600" />
-    <!-- <add key="MapColor[-1]" value="" /> -->
-    <add key="MapColor[0]" value="#000000" />
-    <add key="MapColor[1]" value="#EFEFEF" />
-    <add key="MapColor[2]" value="#ADADAD" />
-    <add key="MapColor[3]" value="#ACACAC" />
-    <add key="MapColor[4]" value="#DCDCDC" />
-    <add key="ClientSettingsProvider.ServiceUri" value="" />
-  </appSettings>
-  <system.web>
-    <membership defaultProvider="ClientAuthenticationMembershipProvider">
-      <providers>
-        <add name="ClientAuthenticationMembershipProvider" type="System.Web.ClientServices.Providers.ClientFormsAuthenticationMembershipProvider, System.Web.Extensions, Version=4.0.0.0, Culture=neutral, PublicKeyToken=31bf3856ad364e35" serviceUri="" />
-      </providers>
-    </membership>
-    <roleManager defaultProvider="ClientRoleProvider" enabled="true">
-      <providers>
-        <add name="ClientRoleProvider" type="System.Web.ClientServices.Providers.ClientRoleProvider, System.Web.Extensions, Version=4.0.0.0, Culture=neutral, PublicKeyToken=31bf3856ad364e35" serviceUri="" cacheTimeout="86400" />
-      </providers>
-    </roleManager>
-  </system.web>
->>>>>>> ef93823e
+    <appSettings>
+        <add key="ApiEndpoint" value="http://localhost:8080/" />
+        <add key="Opacity" value="0.7" />
+        <add key="UpdateTime" value="100" />
+        <add key="HideInTown" value="true" />
+        <add key="ToggleViaInGameMap" value="true" />
+        <add key="AlwaysOnTop" value="true" />
+        <add key="Size" value="450" />
+        <add key="Rotate" value="true" />
+        <add key="MapPosition" value="TopRight" />
+        <add key="ToggleKey" value="\" />
+        <add key="ClearPrefetchedOnAreaChange" value="false" />
+        <add key="PrefetchAreas" value="Catacombs Level 2,Durance Of Hate Level 2" />
+        <add key="ClientSettingsProvider.ServiceUri" value="" />
+
+        <add key="Waypoint.IconColor" value="16, 140, 235" />
+        <add key="Waypoint.IconShape" value="Rectangle" />
+        <add key="Waypoint.IconSize" value="10" />
+
+        <add key="Player.IconColor" value="255, 255, 0" />
+        <add key="Player.IconShape" value="Rectangle" />
+        <add key="Player.IconSize" value="5" />
+
+        <add key="SuperChest.IconColor" value="17, 255, 0" />
+        <add key="SuperChest.IconShape" value="Ellipse" />
+        <add key="SuperChest.IconSize" value="10" />
+
+        <add key="NextArea.IconColor" value="237, 107, 0" />
+        <add key="NextArea.IconShape" value="Rectangle" />
+        <add key="NextArea.IconSize" value="10" />
+        <add key="NextArea.LabelColor" value="Chartreuse" />
+        <add key="NextArea.LineColor" value="Chartreuse" />
+        <add key="NextArea.ArrowHeadSize" value="10" />
+
+        <add key="PreviousArea.IconColor" value="255, 0, 149" />
+        <add key="PreviousArea.IconShape" value="Rectangle" />
+        <add key="PreviousArea.IconSize" value="10" />
+        <add key="PreviousArea.LabelColor" value="Chartreuse" />
+
+        <add key="Quest.LineColor" value="Chartreuse" />
+
+        <add key="MapColor[0]" value="50, 50, 50" />
+        <add key="MapColor[16]" value="168, 56, 50" />
+        <add key="MapColor[7]" value="255, 255, 255" />
+        <add key="MapColor[23]" value="0, 0, 255" />
+        <add key="MapColor[33]" value="0, 0, 255" />
+        <add key="MapColor[4]" value="0, 255, 255" />
+        <add key="MapColor[21]" value="255, 0, 255" />
+        <add key="MapColor[20]" value="70, 51, 41" />
+        <add key="MapColor[17]" value="255, 51, 255" />
+        <add key="MapColor[3]" value="255, 0, 255" />
+        <add key="MapColor[19]" value="0, 51, 255" />
+        <add key="MapColor[2]" value="10, 51, 23" />
+        <add key="MapColor[37]" value="50, 51, 23" />
+        <add key="MapColor[6]" value="80, 51, 33" />
+        <add key="MapColor[39]" value="20, 11, 33" />
+        <add key="MapColor[53]" value="10, 11, 43" />
+    </appSettings>
+    <system.web>
+        <membership defaultProvider="ClientAuthenticationMembershipProvider">
+            <providers>
+                <add name="ClientAuthenticationMembershipProvider"
+                     type="System.Web.ClientServices.Providers.ClientFormsAuthenticationMembershipProvider, System.Web.Extensions, Version=4.0.0.0, Culture=neutral, PublicKeyToken=31bf3856ad364e35"
+                     serviceUri="" />
+            </providers>
+        </membership>
+        <roleManager defaultProvider="ClientRoleProvider" enabled="true">
+            <providers>
+                <add name="ClientRoleProvider"
+                     type="System.Web.ClientServices.Providers.ClientRoleProvider, System.Web.Extensions, Version=4.0.0.0, Culture=neutral, PublicKeyToken=31bf3856ad364e35"
+                     serviceUri="" cacheTimeout="86400" />
+            </providers>
+        </roleManager>
+    </system.web>
 </configuration>