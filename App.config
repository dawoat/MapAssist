--- conflicted
+++ resolved
@@ -12,7 +12,6 @@
     </assemblyBinding>
   </runtime>
     <appSettings>
-<<<<<<< HEAD
         <add key="ApiEndpoint" value="http://localhost:8080/" />
         <add key="Opacity" value="0.7" />
         <add key="UpdateTime" value="750" />
@@ -23,6 +22,10 @@
         <add key="Rotate" value="true" />
         <add key="LabelFont" value="Arial" />
         <add key="MapPosition" value="1" />
+        <add key="ArrowThickness" value="5" />
+        <add key="DrawExitArrow" value="true" />
+        <add key="DrawQuestArrow" value="true" />
+        <add key="DrawWaypointArrow" value="false" />
 
         <add key="DoorNext" value="#ED6B00" />
         <add key="DoorPrevious" value="#FF0095" />
@@ -40,16 +43,5 @@
         <add key="MapColor[2]" value="#ADADAD" />
         <add key="MapColor[3]" value="#ACACAC" />
         <add key="MapColor[4]" value="#DCDCDC" />
-=======
-        <add key="ApiEndpoint" value="http://localhost:8080/"></add>
-        <add key="Opacity" value="0.7"></add>
-        <add key="UpdateTime" value="750"></add>
-        <add key="HideInTown" value="true"></add>
-        <add key="ToggleViaInGameMap" value="true"></add>
-        <add key="ArrowThickness" value="5"></add>
-        <add key="DrawExitArrow" value="true"></add>
-        <add key="DrawQuestArrow" value="true"></add>
-        <add key="DrawWaypointArrow" value="false"></add>
->>>>>>> 4a8c9ff5
     </appSettings>
 </configuration>