﻿/**
 *   Copyright (C) 2021 okaygo
 *
 *   https://github.com/misterokaygo/D2RAssist/
 *
 *  This program is free software: you can redistribute it and/or modify
 *  it under the terms of the GNU General Public License as published by
 *  the Free Software Foundation, either version 3 of the License, or
 *  (at your option) any later version.
 *
 *  This program is distributed in the hope that it will be useful,
 *  but WITHOUT ANY WARRANTY; without even the implied warranty of
 *  MERCHANTABILITY or FITNESS FOR A PARTICULAR PURPOSE.  See the
 *  GNU General Public License for more details.
 *
 *  You should have received a copy of the GNU General Public License
 *  along with this program.  If not, see <https://www.gnu.org/licenses/>.
 **/

using System.Drawing;

namespace D2RAssist.Types
{
    public class GameData
    {
<<<<<<< HEAD
        public Point PlayerPosition;
        public uint MapSeed;
        public Difficulty Difficulty;
        public Area Area;

        public bool HasGameChanged(GameData other)
        {
            if (other == null) return true;
            if (MapSeed != other.MapSeed) return true;
            if (Difficulty != other.Difficulty) return true;
            return false;
        }

        public bool HasMapChanged(GameData other)
        {
            return HasGameChanged(other) || Area != other.Area;
        }

        public override string ToString()
        {
            return
                $"{nameof(PlayerPosition)}: {PlayerPosition}, {nameof(MapSeed)}: {MapSeed}, {nameof(Difficulty)}: {Difficulty}, {nameof(Area)}: {Area}";
        }
=======
        public UInt16 PlayerX;
        public UInt16 PlayerY;
        public UInt32 MapSeed;
        public UInt16 Difficulty;
        public Area AreaId;
        public bool MapShown;
        public IntPtr MainWindowHandle;
>>>>>>> ef93823e
    }
}<|MERGE_RESOLUTION|>--- conflicted
+++ resolved
@@ -17,17 +17,19 @@
  *  along with this program.  If not, see <https://www.gnu.org/licenses/>.
  **/
 
+using System;
 using System.Drawing;
 
 namespace D2RAssist.Types
 {
     public class GameData
     {
-<<<<<<< HEAD
         public Point PlayerPosition;
         public uint MapSeed;
         public Difficulty Difficulty;
         public Area Area;
+        public bool MapShown;
+        public IntPtr MainWindowHandle;
 
         public bool HasGameChanged(GameData other)
         {
@@ -45,16 +47,7 @@
         public override string ToString()
         {
             return
-                $"{nameof(PlayerPosition)}: {PlayerPosition}, {nameof(MapSeed)}: {MapSeed}, {nameof(Difficulty)}: {Difficulty}, {nameof(Area)}: {Area}";
+                $"{nameof(PlayerPosition)}: {PlayerPosition}, {nameof(MapSeed)}: {MapSeed}, {nameof(Difficulty)}: {Difficulty}, {nameof(Area)}: {Area}, {nameof(MapShown)}: {MapShown}";
         }
-=======
-        public UInt16 PlayerX;
-        public UInt16 PlayerY;
-        public UInt32 MapSeed;
-        public UInt16 Difficulty;
-        public Area AreaId;
-        public bool MapShown;
-        public IntPtr MainWindowHandle;
->>>>>>> ef93823e
     }
 }