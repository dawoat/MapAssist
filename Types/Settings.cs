﻿/**
 *   Copyright (C) 2021 okaygo
 *
 *   https://github.com/misterokaygo/D2RAssist/
 *
 *  This program is free software: you can redistribute it and/or modify
 *  it under the terms of the GNU General Public License as published by
 *  the Free Software Foundation, either version 3 of the License, or
 *  (at your option) any later version.
 *
 *  This program is distributed in the hope that it will be useful,
 *  but WITHOUT ANY WARRANTY; without even the implied warranty of
 *  MERCHANTABILITY or FITNESS FOR A PARTICULAR PURPOSE.  See the
 *  GNU General Public License for more details.
 *
 *  You should have received a copy of the GNU General Public License
 *  along with this program.  If not, see <https://www.gnu.org/licenses/>.
 **/
<<<<<<< HEAD

=======
using System;
using System.Collections.Generic;
using System.Configuration;
>>>>>>> ef93823e
using System.Drawing;

namespace D2RAssist.Types
{
    public enum MapPosition
    {
        TopLeft,
        TopRight
    }

    public static class Settings
    {
        public static class Map
        {
            public static class Colors
            {
<<<<<<< HEAD
                public static readonly Color DoorNext = Color.FromArgb(237, 107, 0);
                public static readonly Color DoorPrevious = Color.FromArgb(255, 0, 149);
                public static readonly Color Waypoint = Color.FromArgb(16, 140, 235);
                public static readonly Color Player = Color.FromArgb(255, 255, 0);
                public static readonly Color SuperChest = Color.FromArgb(17, 255, 0);
                public static readonly Color TextColor = Color.Chartreuse;
                public static readonly Color PointOfInterestLine = Color.Chartreuse;
            }

            public static readonly Font Font = new Font("Arial", 8);
            public const double Opacity = 0.70;
            public const bool AlwaysOnTop = true;
            public const bool HideInTown = true;
            public const int Size = 450;
            public const MapPosition Position = MapPosition.TopRight;
            public const int UpdateTime = 100;
            public const bool Rotate = true;
            public const char ShowHideKey = '\\';

            public static readonly Area[] PrefetchAreas =
            {
                Area.CatacombsLevel2,
                Area.DuranceOfHateLevel2,
            };

            public const bool ClearPrefetchedOnAreaChange = false;
=======
                public static Dictionary<int, Color?> MapColors = new Dictionary<int, Color?>();

                public static readonly Color DoorNext = ColorTranslator.FromHtml(ConfigurationManager.AppSettings["DoorNext"]);
                public static readonly Color DoorPrevious = ColorTranslator.FromHtml(ConfigurationManager.AppSettings["DoorPrevious"]);
                public static readonly Color Waypoint = ColorTranslator.FromHtml(ConfigurationManager.AppSettings["Waypoint"]);
                public static readonly Color Player = ColorTranslator.FromHtml(ConfigurationManager.AppSettings["Player"]);
                public static readonly Color SuperChest = ColorTranslator.FromHtml(ConfigurationManager.AppSettings["SuperChest"]);
                public static readonly Color ArrowExit = ColorTranslator.FromHtml(ConfigurationManager.AppSettings["ArrowExit"]);
                public static readonly Color ArrowQuest = ColorTranslator.FromHtml(ConfigurationManager.AppSettings["ArrowQuest"]);
                public static readonly Color ArrowWaypoint = ColorTranslator.FromHtml(ConfigurationManager.AppSettings["ArrowWaypoint"]);
                public static readonly Color LabelColor = ColorTranslator.FromHtml(ConfigurationManager.AppSettings["LabelColor"]);

                public static Color? LookupMapColor(int type)
                {
                    string key = "MapColor[" + type + "]";

                    if (!MapColors.ContainsKey(type))
                    {
                        string mapColorString = ConfigurationManager.AppSettings[key];
                        if (!String.IsNullOrEmpty(mapColorString))
                        {
                            MapColors[type] = ColorTranslator.FromHtml(mapColorString);
                        }
                        else
                        {
                            MapColors[type] = null;
                        }
                    }

                    return MapColors[type];
                }
            }

            public static readonly double Opacity = Convert.ToDouble(ConfigurationManager.AppSettings["Opacity"], System.Globalization.CultureInfo.InvariantCulture);
            public static bool AlwaysOnTop = Convert.ToBoolean(ConfigurationManager.AppSettings["AlwaysOnTop"]);
            public static bool HideInTown = Convert.ToBoolean(ConfigurationManager.AppSettings["HideInTown"]);
            public static bool ToggleViaInGameMap = Convert.ToBoolean(ConfigurationManager.AppSettings["ToggleViaInGameMap"]);
            public static int Size = Convert.ToInt16(ConfigurationManager.AppSettings["Size"]);
            public static MapPosition MapPosition = (MapPosition)Convert.ToInt16(ConfigurationManager.AppSettings["MapPosition"]);
            public static int UpdateTime = Convert.ToInt16(ConfigurationManager.AppSettings["UpdateTime"]);
            public static bool Rotate = Convert.ToBoolean(ConfigurationManager.AppSettings["Rotate"]);
            public static string LabelFont = ConfigurationManager.AppSettings["LabelFont"];
            public static int ArrowThickness = Convert.ToInt16(ConfigurationManager.AppSettings["ArrowThickness"]);
            public static bool DrawExitArrow = Convert.ToBoolean(ConfigurationManager.AppSettings["DrawExitArrow"]);
            public static bool DrawQuestArrow = Convert.ToBoolean(ConfigurationManager.AppSettings["DrawQuestArrow"]);
            public static bool DrawWaypointArrow = Convert.ToBoolean(ConfigurationManager.AppSettings["DrawWaypointArrow"]);
>>>>>>> ef93823e
        }

        public static class Api
        {
            public static string Endpoint = ConfigurationManager.AppSettings["ApiEndpoint"];
        }
    }
}<|MERGE_RESOLUTION|>--- conflicted
+++ resolved
@@ -16,14 +16,14 @@
  *  You should have received a copy of the GNU General Public License
  *  along with this program.  If not, see <https://www.gnu.org/licenses/>.
  **/
-<<<<<<< HEAD
-
-=======
+
+using System.Linq;
 using System;
 using System.Collections.Generic;
 using System.Configuration;
->>>>>>> ef93823e
 using System.Drawing;
+
+// ReSharper disable FieldCanBeMadeReadOnly.Global
 
 namespace D2RAssist.Types
 {
@@ -33,92 +33,181 @@
         TopRight
     }
 
+    public enum Shape
+    {
+        None,
+        Rectangle,
+        Ellipse
+    }
+
     public static class Settings
     {
+        public static class Rendering
+        {
+            public static PointOfInterestRenderingSettings
+                NextArea = Utils.GetRenderingSettingsForPrefix("NextArea");
+
+            public static PointOfInterestRenderingSettings PreviousArea =
+                Utils.GetRenderingSettingsForPrefix("PreviousArea");
+
+            public static PointOfInterestRenderingSettings Waypoint = Utils.GetRenderingSettingsForPrefix("Waypoint");
+            public static PointOfInterestRenderingSettings Quest = Utils.GetRenderingSettingsForPrefix("Quest");
+            public static PointOfInterestRenderingSettings Player = Utils.GetRenderingSettingsForPrefix("Player");
+
+            public static PointOfInterestRenderingSettings SuperChest =
+                Utils.GetRenderingSettingsForPrefix("SuperChest");
+        }
+
         public static class Map
         {
-            public static class Colors
-            {
-<<<<<<< HEAD
-                public static readonly Color DoorNext = Color.FromArgb(237, 107, 0);
-                public static readonly Color DoorPrevious = Color.FromArgb(255, 0, 149);
-                public static readonly Color Waypoint = Color.FromArgb(16, 140, 235);
-                public static readonly Color Player = Color.FromArgb(255, 255, 0);
-                public static readonly Color SuperChest = Color.FromArgb(17, 255, 0);
-                public static readonly Color TextColor = Color.Chartreuse;
-                public static readonly Color PointOfInterestLine = Color.Chartreuse;
+            private static readonly Dictionary<int, Color?> MapColors = new Dictionary<int, Color?>();
+
+            public static Color? LookupMapColor(int type)
+            {
+                string key = "MapColor[" + type + "]";
+
+                if (!MapColors.ContainsKey(type))
+                {
+                    string mapColorString = ConfigurationManager.AppSettings[key];
+                    if (!String.IsNullOrEmpty(mapColorString))
+                    {
+                        MapColors[type] = Utils.ParseColor(mapColorString);
+                    }
+                    else
+                    {
+                        MapColors[type] = null;
+                    }
+                }
+
+                return MapColors[type];
             }
 
-            public static readonly Font Font = new Font("Arial", 8);
-            public const double Opacity = 0.70;
-            public const bool AlwaysOnTop = true;
-            public const bool HideInTown = true;
-            public const int Size = 450;
-            public const MapPosition Position = MapPosition.TopRight;
-            public const int UpdateTime = 100;
-            public const bool Rotate = true;
-            public const char ShowHideKey = '\\';
-
-            public static readonly Area[] PrefetchAreas =
-            {
-                Area.CatacombsLevel2,
-                Area.DuranceOfHateLevel2,
-            };
-
-            public const bool ClearPrefetchedOnAreaChange = false;
-=======
-                public static Dictionary<int, Color?> MapColors = new Dictionary<int, Color?>();
-
-                public static readonly Color DoorNext = ColorTranslator.FromHtml(ConfigurationManager.AppSettings["DoorNext"]);
-                public static readonly Color DoorPrevious = ColorTranslator.FromHtml(ConfigurationManager.AppSettings["DoorPrevious"]);
-                public static readonly Color Waypoint = ColorTranslator.FromHtml(ConfigurationManager.AppSettings["Waypoint"]);
-                public static readonly Color Player = ColorTranslator.FromHtml(ConfigurationManager.AppSettings["Player"]);
-                public static readonly Color SuperChest = ColorTranslator.FromHtml(ConfigurationManager.AppSettings["SuperChest"]);
-                public static readonly Color ArrowExit = ColorTranslator.FromHtml(ConfigurationManager.AppSettings["ArrowExit"]);
-                public static readonly Color ArrowQuest = ColorTranslator.FromHtml(ConfigurationManager.AppSettings["ArrowQuest"]);
-                public static readonly Color ArrowWaypoint = ColorTranslator.FromHtml(ConfigurationManager.AppSettings["ArrowWaypoint"]);
-                public static readonly Color LabelColor = ColorTranslator.FromHtml(ConfigurationManager.AppSettings["LabelColor"]);
-
-                public static Color? LookupMapColor(int type)
+            public static double Opacity = Convert.ToDouble(ConfigurationManager.AppSettings["Opacity"],
+                System.Globalization.CultureInfo.InvariantCulture);
+
+            public static bool AlwaysOnTop = Convert.ToBoolean(ConfigurationManager.AppSettings["AlwaysOnTop"]);
+            public static bool HideInTown = Convert.ToBoolean(ConfigurationManager.AppSettings["HideInTown"]);
+
+            public static bool ToggleViaInGameMap =
+                Convert.ToBoolean(ConfigurationManager.AppSettings["ToggleViaInGameMap"]);
+
+            public static int Size = Convert.ToInt16(ConfigurationManager.AppSettings["Size"]);
+
+            public static MapPosition Position =
+                (MapPosition)Enum.Parse(typeof(MapPosition), ConfigurationManager.AppSettings["MapPosition"], true);
+
+            public static int UpdateTime = Convert.ToInt16(ConfigurationManager.AppSettings["UpdateTime"]);
+            public static bool Rotate = Convert.ToBoolean(ConfigurationManager.AppSettings["Rotate"]);
+            public static char ToggleKey = Convert.ToChar(ConfigurationManager.AppSettings["ToggleKey"]);
+
+            public static Area[] PrefetchAreas =
+                Utils.ParseCommaSeparatedAreasByName(ConfigurationManager.AppSettings["PrefetchAreas"]);
+
+            public static bool ClearPrefetchedOnAreaChange =
+                Convert.ToBoolean(ConfigurationManager.AppSettings["ClearPrefetchedOnAreaChange"]);
+        }
+
+        public static class Api
+        {
+            public static string Endpoint = ConfigurationManager.AppSettings["ApiEndpoint"];
+        }
+    }
+
+
+    public class PointOfInterestRenderingSettings
+    {
+        public Color IconColor;
+        public Shape IconShape;
+        public int IconSize;
+
+        public Color LineColor;
+        public float LineThickness;
+
+        public int ArrowHeadSize;
+        
+        public Color LabelColor;
+        public string LabelFont;
+        public int LabelFontSize;
+
+        public bool CanDrawIcon()
+        {
+            return IconShape != Shape.None && IconSize > 0 && IconColor != Color.Transparent;
+        }
+
+        public bool CanDrawLine()
+        {
+            return LineColor != Color.Transparent && LineThickness > 0;
+        }
+
+        public bool CanDrawArrowHead()
+        {
+            return CanDrawLine() && ArrowHeadSize > 0;
+        }
+
+        public bool CanDrawLabel()
+        {
+            return LabelColor != Color.Transparent && !string.IsNullOrWhiteSpace(LabelFont) &&
+                   LabelFontSize > 0;
+        }
+    }
+
+    public static class Utils
+    {
+        public static Area[] ParseCommaSeparatedAreasByName(string areas)
+        {
+            return areas
+                .Split(',')
+                .Select(o => LookupAreaByName(o.Trim()))
+                .Where(o => o != Area.None)
+                .ToArray();
+        }
+
+        private static Area LookupAreaByName(string name)
+        {
+            return Enum.GetValues(typeof(Area)).Cast<Area>().FirstOrDefault(area => area.Name() == name);
+        }
+
+        private static T GetConfigValue<T>(string key, Func<string, T> converter, T fallback = default)
+        {
+            var valueString = ConfigurationManager.AppSettings[key];
+            return string.IsNullOrWhiteSpace(valueString) ? fallback : converter.Invoke(valueString);
+        }
+
+        public static Color ParseColor(string value)
+        {
+            if (value.StartsWith("#"))
+            {
+                return ColorTranslator.FromHtml(value);
+            }
+
+            if (value.Contains(","))
+            {
+                var ints = value.Split(',').Select(o => int.Parse(o.Trim())).ToArray();
+                switch (ints.Length)
                 {
-                    string key = "MapColor[" + type + "]";
-
-                    if (!MapColors.ContainsKey(type))
-                    {
-                        string mapColorString = ConfigurationManager.AppSettings[key];
-                        if (!String.IsNullOrEmpty(mapColorString))
-                        {
-                            MapColors[type] = ColorTranslator.FromHtml(mapColorString);
-                        }
-                        else
-                        {
-                            MapColors[type] = null;
-                        }
-                    }
-
-                    return MapColors[type];
+                    case 4:
+                        return Color.FromArgb(ints[0], ints[1], ints[2], ints[3]);
+                    case 3:
+                        return Color.FromArgb(ints[0], ints[1], ints[2]);
                 }
             }
-
-            public static readonly double Opacity = Convert.ToDouble(ConfigurationManager.AppSettings["Opacity"], System.Globalization.CultureInfo.InvariantCulture);
-            public static bool AlwaysOnTop = Convert.ToBoolean(ConfigurationManager.AppSettings["AlwaysOnTop"]);
-            public static bool HideInTown = Convert.ToBoolean(ConfigurationManager.AppSettings["HideInTown"]);
-            public static bool ToggleViaInGameMap = Convert.ToBoolean(ConfigurationManager.AppSettings["ToggleViaInGameMap"]);
-            public static int Size = Convert.ToInt16(ConfigurationManager.AppSettings["Size"]);
-            public static MapPosition MapPosition = (MapPosition)Convert.ToInt16(ConfigurationManager.AppSettings["MapPosition"]);
-            public static int UpdateTime = Convert.ToInt16(ConfigurationManager.AppSettings["UpdateTime"]);
-            public static bool Rotate = Convert.ToBoolean(ConfigurationManager.AppSettings["Rotate"]);
-            public static string LabelFont = ConfigurationManager.AppSettings["LabelFont"];
-            public static int ArrowThickness = Convert.ToInt16(ConfigurationManager.AppSettings["ArrowThickness"]);
-            public static bool DrawExitArrow = Convert.ToBoolean(ConfigurationManager.AppSettings["DrawExitArrow"]);
-            public static bool DrawQuestArrow = Convert.ToBoolean(ConfigurationManager.AppSettings["DrawQuestArrow"]);
-            public static bool DrawWaypointArrow = Convert.ToBoolean(ConfigurationManager.AppSettings["DrawWaypointArrow"]);
->>>>>>> ef93823e
-        }
-
-        public static class Api
-        {
-            public static string Endpoint = ConfigurationManager.AppSettings["ApiEndpoint"];
+            return Color.FromName(value);
+        }
+
+        public static PointOfInterestRenderingSettings GetRenderingSettingsForPrefix(string name)
+        {
+            return new PointOfInterestRenderingSettings
+            {
+                IconColor = GetConfigValue($"{name}.IconColor", ParseColor, Color.Transparent),
+                IconShape = GetConfigValue($"{name}.IconShape", t => (Shape)Enum.Parse(typeof(Shape), t, true)),
+                IconSize = GetConfigValue($"{name}.IconSize", Convert.ToInt32),
+                LineColor = GetConfigValue($"{name}.LineColor", ParseColor, Color.Transparent),
+                LineThickness = GetConfigValue($"{name}.LineThickness", Convert.ToSingle, 1),
+                ArrowHeadSize = GetConfigValue($"{name}.ArrowHeadSize", Convert.ToInt32),
+                LabelColor = GetConfigValue($"{name}.LabelColor", ParseColor, Color.Transparent),
+                LabelFont = GetConfigValue($"{name}.LabelFont", t => t, "Arial"),
+                LabelFontSize = GetConfigValue($"{name}.LabelFontSize", Convert.ToInt32, 8),
+            };
         }
     }
 }