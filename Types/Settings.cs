--- conflicted
+++ resolved
@@ -37,7 +37,6 @@
         {
             public static class Colors
             {
-<<<<<<< HEAD
                 public static Dictionary<int, Color?> MapColors = new Dictionary<int, Color?>();
 
                 public static readonly Color DoorNext = ColorTranslator.FromHtml(ConfigurationManager.AppSettings["DoorNext"]);
@@ -69,17 +68,6 @@
 
                     return MapColors[type];
                 }
-=======
-                public static readonly Color DoorNext = Color.FromArgb(237, 107, 0);
-                public static readonly Color DoorPrevious = Color.FromArgb(255, 0, 149);
-                public static readonly Color Waypoint = Color.FromArgb(16, 140, 235);
-                public static readonly Color Player = Color.FromArgb(255, 255, 0);
-                public static readonly Color SuperChest = Color.FromArgb(17, 255, 0);
-                public static readonly Color ArrowExit = Color.FromArgb(0,72,186);
-                public static readonly Color ArrowQuest = Color.FromArgb(255, 0, 0);
-                public static readonly Color ArrowWaypoint = Color.FromArgb(0, 204, 153);
-                public static readonly Color LabelColor = Color.FromArgb(255, 246, 0);
->>>>>>> 4a8c9ff5
             }
 
             public static readonly double Opacity = Convert.ToDouble(ConfigurationManager.AppSettings["Opacity"], System.Globalization.CultureInfo.InvariantCulture);
@@ -89,17 +77,12 @@
             public static int Size = Convert.ToInt16(ConfigurationManager.AppSettings["Size"]);
             public static MapPosition MapPosition = (MapPosition)Convert.ToInt16(ConfigurationManager.AppSettings["MapPosition"]);
             public static int UpdateTime = Convert.ToInt16(ConfigurationManager.AppSettings["UpdateTime"]);
-<<<<<<< HEAD
             public static bool Rotate = Convert.ToBoolean(ConfigurationManager.AppSettings["Rotate"]);
             public static string LabelFont = ConfigurationManager.AppSettings["LabelFont"];
-=======
-            public static bool Rotate = true;
-            public static string LabelFont = "BD Megalona";
             public static int ArrowThickness = Convert.ToInt16(ConfigurationManager.AppSettings["ArrowThickness"]);
             public static bool DrawExitArrow = Convert.ToBoolean(ConfigurationManager.AppSettings["DrawExitArrow"]);
             public static bool DrawQuestArrow = Convert.ToBoolean(ConfigurationManager.AppSettings["DrawQuestArrow"]);
             public static bool DrawWaypointArrow = Convert.ToBoolean(ConfigurationManager.AppSettings["DrawWaypointArrow"]);
->>>>>>> 4a8c9ff5
         }
 
         public static class Api
